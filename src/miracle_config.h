/**
Copyright (C) 2024  Matthew Kosarek

This program is free software: you can redistribute it and/or modify
it under the terms of the GNU General Public License as published by
the Free Software Foundation, either version 3 of the License, or
(at your option) any later version.

This program is distributed in the hope that it will be useful,
but WITHOUT ANY WARRANTY; without even the implied warranty of
MERCHANTABILITY or FITNESS FOR A PARTICULAR PURPOSE.  See the
GNU General Public License for more details.

You should have received a copy of the GNU General Public License
along with this program.  If not, see <http://www.gnu.org/licenses/>.
**/

#ifndef MIRACLEWM_MIRACLE_CONFIG_H
#define MIRACLEWM_MIRACLE_CONFIG_H

#include <atomic>
#include <functional>
#include <linux/input.h>
#include <memory>
#include <mir/fd.h>
#include <miral/toolkit_event.h>
#include <mutex>
#include <optional>
<<<<<<< HEAD
#include <atomic>
#include <glm/glm.hpp>
=======
#include <string>
#include <vector>
>>>>>>> 46070857

namespace miral
{
class MirRunner;
class FdHandle;
}
namespace miracle
{

enum DefaultKeyCommand
{
    Terminal = 0,
    RequestVertical,
    RequestHorizontal,
    ToggleResize,
    MoveUp,
    MoveDown,
    MoveLeft,
    MoveRight,
    SelectUp,
    SelectDown,
    SelectLeft,
    SelectRight,
    QuitActiveWindow,
    QuitCompositor,
    Fullscreen,
    SelectWorkspace1,
    SelectWorkspace2,
    SelectWorkspace3,
    SelectWorkspace4,
    SelectWorkspace5,
    SelectWorkspace6,
    SelectWorkspace7,
    SelectWorkspace8,
    SelectWorkspace9,
    SelectWorkspace0,
    MoveToWorkspace1,
    MoveToWorkspace2,
    MoveToWorkspace3,
    MoveToWorkspace4,
    MoveToWorkspace5,
    MoveToWorkspace6,
    MoveToWorkspace7,
    MoveToWorkspace8,
    MoveToWorkspace9,
    MoveToWorkspace0,
    ToggleFloating,
    TogglePinnedToWorkspace,
    MAX
};

struct KeyCommand
{
    MirKeyboardAction action;
    uint modifiers;
    int key;
};

struct CustomKeyCommand : KeyCommand
{
    std::string command;
};

typedef std::vector<KeyCommand> KeyCommandList;

struct StartupApp
{
    std::string command;
    bool restart_on_death = false;
};

struct EnvironmentVariable
{
    std::string key;
    std::string value;
};

struct BorderConfig
{
    int size;
    glm::vec4 focus_color;
    glm::vec4 color;
};

class MiracleConfig
{
public:
    MiracleConfig(miral::MirRunner&);
    MiracleConfig(miral::MirRunner&, std::string const&);
    [[nodiscard]] MirInputEventModifier get_input_event_modifier() const;
    CustomKeyCommand const* matches_custom_key_command(MirKeyboardAction action, int scan_code, unsigned int modifiers) const;
    [[nodiscard]] DefaultKeyCommand matches_key_command(MirKeyboardAction action, int scan_code, unsigned int modifiers) const;
    [[nodiscard]] int get_inner_gaps_x() const;
    [[nodiscard]] int get_inner_gaps_y() const;
    [[nodiscard]] int get_outer_gaps_x() const;
    [[nodiscard]] int get_outer_gaps_y() const;
    [[nodiscard]] std::vector<StartupApp> const& get_startup_apps() const;
    [[nodiscard]] std::optional<std::string> const& get_terminal_command() const;
    [[nodiscard]] int get_resize_jump() const;
    [[nodiscard]] std::vector<EnvironmentVariable> const& get_env_variables() const;
    [[nodiscard]] BorderConfig const& get_border_config() const;

    /// Register a listener on configuration change. A lower "priority" number signifies that the
    /// listener should be triggered earlier. A higher priority means later
    int register_listener(std::function<void(miracle::MiracleConfig&)> const&, int priority = 5);
    void unregister_listener(int handle);
    void try_process_change();

private:
    struct ChangeListener
    {
        std::function<void(miracle::MiracleConfig&)> listener;
        int priority;
        int handle;
    };

    static uint parse_modifier(std::string const& stringified_action_key);
    void _load();
    void _watch(miral::MirRunner& runner);

    miral::MirRunner& runner;
    int next_listener_handle = 0;
    std::vector<ChangeListener> on_change_listeners;
    std::string config_path;
    mir::Fd inotify_fd;
    std::unique_ptr<miral::FdHandle> watch_handle;
    int file_watch = 0;
    std::mutex mutex;

    static const uint miracle_input_event_modifier_default = 1 << 18;
    uint primary_modifier = mir_input_event_modifier_meta;
    std::vector<CustomKeyCommand> custom_key_commands;
    KeyCommandList key_commands[DefaultKeyCommand::MAX];
    int inner_gaps_x = 10;
    int inner_gaps_y = 10;
    int outer_gaps_x = 10;
    int outer_gaps_y = 10;
    std::vector<StartupApp> startup_apps;
    std::optional<std::string> terminal = "miracle-wm-sensible-terminal";
    std::string desired_terminal = "";
    int resize_jump = 50;
    std::vector<EnvironmentVariable> environment_variables;
    BorderConfig border_config;
    std::atomic<bool> has_changes = false;
};
}

#endif<|MERGE_RESOLUTION|>--- conflicted
+++ resolved
@@ -20,19 +20,15 @@
 
 #include <atomic>
 #include <functional>
+#include <glm/glm.hpp>
 #include <linux/input.h>
 #include <memory>
 #include <mir/fd.h>
 #include <miral/toolkit_event.h>
 #include <mutex>
 #include <optional>
-<<<<<<< HEAD
-#include <atomic>
-#include <glm/glm.hpp>
-=======
 #include <string>
 #include <vector>
->>>>>>> 46070857
 
 namespace miral
 {
