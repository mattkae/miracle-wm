--- conflicted
+++ resolved
@@ -95,37 +95,6 @@
     auto metadata = window_helpers::get_metadata(window, tools_);
     switch (metadata->get_type())
     {
-<<<<<<< HEAD
-        case WindowType::tiled:
-        {
-            auto original_tree = screen->get_active_tree();
-            auto window_node = window_helpers::get_node_for_window(window, tools_);
-            original_tree->advise_delete_window(window);
-
-            auto screen_to_move_to = request_workspace(screen, workspace);
-            auto& prev_info = tools_.info_for(window);
-
-            // WARNING: These need to be set so that the window is correctly seen as tileable
-            miral::WindowSpecification spec;
-            spec.type() = prev_info.type();
-            spec.state() = prev_info.state();
-            spec = screen_to_move_to->get_active_tree()->allocate_position(spec);
-            tools_.modify_window(window, spec);
-
-            auto new_node = screen_to_move_to->get_active_tree()->advise_new_window(prev_info);
-            metadata->set_workspace(workspace);
-            metadata->associate_to_node(new_node);
-            miral::WindowSpecification next_spec;
-            next_spec.userdata() = metadata;
-            tools_.modify_window(window, next_spec);
-
-            screen_to_move_to->get_active_tree()->handle_window_ready(prev_info);
-            break;
-        }
-        default:
-            mir::log_error("Cannot move window of type %d to a new workspace", (int)metadata->get_type());
-            return false;
-=======
     case WindowType::tiled:
     {
         auto original_tree = screen->get_active_tree();
@@ -143,6 +112,7 @@
         tools_.modify_window(window, spec);
 
         auto new_node = screen_to_move_to->get_active_tree()->advise_new_window(prev_info);
+        metadata->set_workspace(workspace);
         metadata->associate_to_node(new_node);
         miral::WindowSpecification next_spec;
         next_spec.userdata() = metadata;
@@ -154,7 +124,6 @@
     default:
         mir::log_error("Cannot move window of type %d to a new workspace", (int)metadata->get_type());
         return false;
->>>>>>> 46070857
     }
 
     return true;
