--- conflicted
+++ resolved
@@ -94,13 +94,10 @@
     /// Constrains the window to its tile if it is in this tree.
     bool constrain(miral::WindowInfo& window_info);
 
-<<<<<<< HEAD
     void add_tree(WindowTree&);
 
     void foreach_node(std::function<void(std::shared_ptr<Node>)>);
-=======
     void close_active_window();
->>>>>>> 2728db34
 
 private:
     miral::WindowManagerTools tools;
