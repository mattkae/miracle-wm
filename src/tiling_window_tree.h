/**
Copyright (C) 2024  Matthew Kosarek

This program is free software: you can redistribute it and/or modify
it under the terms of the GNU General Public License as published by
the Free Software Foundation, either version 3 of the License, or
(at your option) any later version.

This program is distributed in the hope that it will be useful,
but WITHOUT ANY WARRANTY; without even the implied warranty of
MERCHANTABILITY or FITNESS FOR A PARTICULAR PURPOSE.  See the
GNU General Public License for more details.

You should have received a copy of the GNU General Public License
along with this program.  If not, see <http://www.gnu.org/licenses/>.
**/

#ifndef MIRACLE_TREE_H
#define MIRACLE_TREE_H

#include "direction.h"
#include "node.h"
#include "node_common.h"
#include <memory>
#include <mir/geometry/rectangle.h>
#include <miral/window.h>
#include <miral/window_manager_tools.h>
#include <miral/window_specification.h>
#include <miral/zone.h>
#include <vector>

namespace geom = mir::geometry;

namespace miracle
{

class OutputContent;
class MiracleConfig;
class TilingInterface;

class TilingWindowTree
{
public:
    TilingWindowTree(
        OutputContent* parent,
        TilingInterface&,
        std::shared_ptr<MiracleConfig> const& options);
    ~TilingWindowTree();

    /// Makes space for the new window and returns its specified spot in the grid. Note that the returned
<<<<<<< HEAD
    /// position is the position WITH gaps.
    miral::WindowSpecification allocate_position(const miral::WindowSpecification &requested_specification);
=======
    /// position is the position WITH GAPS.
    miral::WindowSpecification allocate_position(const miral::WindowSpecification& requested_specification);
>>>>>>> 46070857

    std::shared_ptr<LeafNode> advise_new_window(miral::WindowInfo const&);

    /// Places us into resize mode. Other operations are prohibited while we are in resize mode.
    void toggle_resize_mode();

    /// Try to resize the current active window in the provided direction
    bool try_resize_active_window(Direction direction);

    /// Move the active window in the provided direction
    bool try_move_active_window(Direction direction);

    /// Select the next window in the provided direction
    bool try_select_next(Direction direction);

    /// Toggle the active window between fullscreen and not fullscreen
    bool try_toggle_active_fullscreen();

    bool has_fullscreen_window() const { return is_active_window_fullscreen; }

    // Request a change to vertical window placement
    void request_vertical();

    // Request a change to horizontal window placement
    void request_horizontal();

    /// Advises us to focus the provided window.
    void advise_focus_gained(miral::Window&);

    /// Advises us to lose focus on the provided window.
    void advise_focus_lost(miral::Window&);

    /// Called when the window was deleted.
    void advise_delete_window(miral::Window&);

    /// Called when the physical display is resized.
    void set_output_area(geom::Rectangle const& new_area);

    std::shared_ptr<LeafNode> select_window_from_point(int x, int y);

    bool advise_fullscreen_window(miral::Window&);
    bool advise_restored_window(miral::Window&);
    bool handle_window_ready(miral::WindowInfo& window_info);

    bool advise_state_change(miral::Window const& window, MirWindowState state);
    bool confirm_placement_on_display(
        miral::Window const& window,
        MirWindowState new_state,
        mir::geometry::Rectangle& new_placement);

    /// Constrains the window to its tile if it is in this tree.
    bool constrain(miral::Window& window);

    void foreach_node(std::function<void(std::shared_ptr<Node>)> const&);

    std::shared_ptr<Node> find_node(std::function<bool(std::shared_ptr<Node> const&)> const&);

    /// Hides the entire tree
    void hide();

    /// Shows the entire tree
    void show();

    void recalculate_root_node_area();
    bool is_empty();

private:
    struct MoveResult
    {
        enum
        {
            traversal_type_invalid,
            traversal_type_insert,
            traversal_type_prepend,
            traversal_type_append
        } traversal_type
            = traversal_type_invalid;
        std::shared_ptr<Node> node = nullptr;
    };

    OutputContent* screen;
    TilingInterface& tiling_interface;
    std::shared_ptr<MiracleConfig> config;
    std::shared_ptr<ParentNode> root_lane;

    // TODO: We can probably remove active_window and just resolve it efficiently now?
    std::shared_ptr<LeafNode> active_window;
    bool is_resizing = false;
    bool is_active_window_fullscreen = false;
    bool is_hidden = false;
    int config_handle = 0;

    std::shared_ptr<ParentNode> get_active_lane();
    void handle_direction_change(NodeLayoutDirection direction);
    void handle_resize(std::shared_ptr<Node> const& node, Direction direction, int amount);

    /// Removes the node from the tree
    /// @returns The parent that will need to have its changes committed
    std::shared_ptr<ParentNode> handle_remove(std::shared_ptr<Node> const& node);

    /// Transfer a node from its current parent to the parent of 'to'
    /// in a position right after 'to'.
    /// @returns The two parents who will need to have their changes committed
    std::tuple<std::shared_ptr<ParentNode>, std::shared_ptr<ParentNode>> transfer_node(
        std::shared_ptr<LeafNode> const& node,
        std::shared_ptr<Node> const& to);

    /// From the provided node, find the next node in the provided direction.
    /// This method is guaranteed to return a Window node, not a Lane.
    MoveResult handle_move(std::shared_ptr<Node> const& from, Direction direction);

    /// Selects the next node in the provided direction
    /// @returns The next selectable window or nullptr if none is found
    static std::shared_ptr<LeafNode> handle_select(std::shared_ptr<Node> const& from, Direction direction);
};

}

#endif // MIRACLE_TREE_H<|MERGE_RESOLUTION|>--- conflicted
+++ resolved
@@ -48,13 +48,8 @@
     ~TilingWindowTree();
 
     /// Makes space for the new window and returns its specified spot in the grid. Note that the returned
-<<<<<<< HEAD
     /// position is the position WITH gaps.
-    miral::WindowSpecification allocate_position(const miral::WindowSpecification &requested_specification);
-=======
-    /// position is the position WITH GAPS.
     miral::WindowSpecification allocate_position(const miral::WindowSpecification& requested_specification);
->>>>>>> 46070857
 
     std::shared_ptr<LeafNode> advise_new_window(miral::WindowInfo const&);
 
