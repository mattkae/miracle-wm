--- conflicted
+++ resolved
@@ -63,11 +63,8 @@
       - libglib2.0-0
       - libevdev-dev
       - libevdev2
-<<<<<<< HEAD
       - nlohmann-json3-dev
-=======
       - libnotify-dev
->>>>>>> 0267280b
     stage-packages:
       - libmiral6
       - mir-graphics-drivers-desktop
