--- conflicted
+++ resolved
@@ -24,11 +24,7 @@
       run: sudo apt-add-repository ppa:mir-team/release
 
     - name: Install dependencies
-<<<<<<< HEAD
-      run: sudo apt-get install libmiral-dev libgtest-dev libyaml-cpp-dev libglib2.0-dev libevdev-dev nlohmann-json3-dev
-=======
-      run: sudo apt-get install libmiral-dev libgtest-dev libyaml-cpp-dev libglib2.0-dev libevdev-dev libnotify-dev
->>>>>>> 50990f66
+      run: sudo apt-get install libmiral-dev libgtest-dev libyaml-cpp-dev libglib2.0-dev libevdev-dev nlohmann-json3-dev libnotify-dev
 
     - name: Configure CMake
       run: cmake -B ${{github.workspace}}/build -DCMAKE_BUILD_TYPE=${{env.BUILD_TYPE}}
